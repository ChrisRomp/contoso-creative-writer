{
 "cells": [
  {
   "cell_type": "markdown",
   "metadata": {},
   "source": [
    "✨This Jupyter notebook allows you to run Python code interactively 🐍✨\n",
    "\n",
    "## Getting Started\n",
    "1. Click the `Select Kernel` button at the top right.\n",
    "2. Choose Python environments and select `Python 3.11.9`.\n",
    "\n",
    "Run each section of the notebook by clicking the play button on the left side of the code cells.\n",
    "\n",
    "## Learning Outcomes\n",
    "We will focus on four key outcomes:\n",
    "\n",
    "1. Understanding agents and prompt engineering with Prompty.\n",
    "2. Utilizing Prompty tracing for debugging and observability.\n",
    "3. Building and running Contoso Creative Writer.\n",
    "4. Setting up automated evaluations with GitHub Actions.\n",
    "\n",
    "Let’s start with the first one."
   ]
  },
  {
   "cell_type": "markdown",
   "metadata": {},
   "source": [
    "## 1. Understanding Agents and Prompt Engineering with Prompty\n",
    "### 1.1. What are AI agents?\n",
    "Contoso Creative Writer is an Agentic Application. \n",
    "\n",
    "**In AI, an agent is a program designed to:**\n",
    "\n",
    "- Perceive its environment\n",
    "- Make decisions\n",
    "- Take actions to achieve specific goals\n",
    "\n",
    "For Contoso Creative Writer, the goal is to help the marketing team at Contoso Outdoors write well-researched, product-specific articles. \n",
    "\n",
    "Contoso Creative Writer is made up of 4 agents that help achieve this goal.\n",
    "<br>In the file explorer to the left open and explore the `src/api/agents` folder. This folder contains 4 sub-folders, one for each agent.  \n",
    "\n",
    "<img src=\"agents.png\" alt=\"Agents in Contoso Creative Writer\" width=\"900\" height=\"380\">\n",
    "\n",
    "### 1.2. Understanding how to build an agent with Prompty and Azure OpenAI\n",
    "\n",
    "**Each agent is built with generally the same 3 files:**\n",
    " \n",
    "1. `functions.json`: Describes any tools/functions available to the agent. (Some agents don't need tools besides the LLM and will not need this file.)\n",
    "\n",
    "2. `agentname.py`: A file where the tools are written with code and user input, a prompty file and any other information are passed to the LLM. \n",
    "\n",
    "3. `agentname.prompty`: A file where the agents base prompt is written and LLM configurations are defined. \n",
    "\n",
    "**The Researcher agent:** \n",
    "\n",
    "To help us understand how an agent is built we will focus on the Researcher Agent.\n",
    "<br>To see it in action, click the play button to the left of the cell below.\n",
    "\n",
    "Try changing the instructions to research a topic you’re interested in, for example, “Can you find the best educational material for learning about AI Agents?”"
   ]
  },
  {
   "cell_type": "code",
   "execution_count": null,
   "metadata": {},
   "outputs": [],
   "source": [
    "import sys\n",
    "import os\n",
    "\n",
    "# Add the path to sys.path\n",
    "sys.path.append(os.path.abspath('../../src/api/agents/researcher'))\n",
    "\n",
    "from researcher import research\n",
    "\n",
    "instructions = \"Can you find the best educational material for learning Python programming.\"\n",
    "\n",
    "research(instructions=instructions)"
   ]
  },
  {
   "cell_type": "markdown",
   "metadata": {},
   "source": [
    "As expected for agents built in this project, the researcher folder contains the 3 files described in the image below. \n",
    "<br>Open `src/api/agents/researcher` folder in the file explorer and click on each file to examine it. \n",
    "\n",
    "<img src=\"researcher_agent_files.png\" alt=\"Files in researcher agent\" width=\"900\" height=\"480\">"
   ]
  },
  {
   "cell_type": "markdown",
   "metadata": {},
   "source": [
    "Now that we understand how the researcher agent works, let's see how we can edit the user instructions to influence which tools the researcher agent uses.\n",
    "\n",
    "### 1.3. An introduction to prompt engineering with user instructions \n",
    "\n",
    "Prompt engineering is the process of designing and refining input prompts to guide generative AI models. \n",
    "\n",
    "In our earlier example you likely had your results returned from the **find_information** function which returns its results in the `web` category, \n",
    "<br>but you'll notice the `entities` and `news` categories are empty since their associated functions weren't called. \n",
    "<br>We can edit the instructions to guide the LLM to use a specific function! \n",
    "\n",
    "#### Find entities: \n",
    "This function is used to find information about people or places. Let's ask the LLM to find information about Guido van Rossum the creator of Python. "
   ]
  },
  {
   "cell_type": "code",
   "execution_count": null,
   "metadata": {},
   "outputs": [],
   "source": [
    "instructions = \"Can you tell me information about the person Guido van Rossum?\"\n",
    "\n",
    "research(instructions=instructions)"
   ]
  },
  {
   "cell_type": "markdown",
   "metadata": {},
   "source": [
    "#### Find news: \n",
    "This function is used to find news. Let's ask the LLM to find the latest news about Microsoft"
   ]
  },
  {
   "cell_type": "code",
   "execution_count": null,
   "metadata": {},
   "outputs": [],
   "source": [
    "instructions = \"Can you find the latest news about Microsoft? \"\n",
    "\n",
    "research(instructions=instructions)"
   ]
  },
  {
   "cell_type": "markdown",
   "metadata": {},
   "source": [
    "When working with LLM's it's important to see that being explicit in your requests will return better results. \n",
    "<br>In the above examples mentioning the phrase 'person' or 'news' influenced which functions were called. "
   ]
  },
  {
   "cell_type": "markdown",
   "metadata": {},
   "source": [
    "\n",
    "### 1.4. Building a custom social media agent and editing the base prompt\n",
    "\n",
    "<img src=\"socialmediaagent.png\" alt=\"social media agent\" width=\"600\" height=\"350\">\n",
    "\n",
    "Now that we know how an agent is generally created, let's build a custom one for ourselves! \n",
    "\n",
    "You should see a **socialmedia** folder in the workshop folder. This folder contains:\n",
    "\n",
    "- **A `functions.json` and `researcher.prompty` file:** We'll use these to keep the researcher agent going so we can get information from the web. \n",
    "\n",
<<<<<<< HEAD
    "- **A new `social.py` file:** This is similar to researcher.py file but adds in an `execute_social_prompty` and `run_social_media_agent` function. \n",
=======
    "- A new `social.py` file: This is similar to researcher.py file but adds in the `execute_social_media_writer_prompty` and `run_social_media_agent` functions. \n",
>>>>>>> 433d052f
    "\n",
    "- **A new `social.prompty` file:** This contains the base prompt for the social media agent.\n",
    "\n",
    "To run this agent we will need to provide research instructions for which topics to search for online and instructions on what sort of social media content you want. \n",
    "<br>Run the cell below to test it out! "
   ]
  },
  {
   "cell_type": "code",
   "execution_count": null,
   "metadata": {},
   "outputs": [],
   "source": [
    "# Add the path to sys.path\n",
    "sys.path.append(os.path.abspath('../../docs/workshop/socialmedia'))\n",
    "\n",
    "from social import run_social_media_agent\n",
    "\n",
    "research_instructions = \"Find information about AI Agents\"\n",
    "social_media_instructions = \"Write a fun and engaging twitter thread about AI Agents given the research.\"\n",
    "\n",
    "run_social_media_agent(instructions=research_instructions, social_media_instructions = social_media_instructions)"
   ]
  },
  {
   "cell_type": "markdown",
   "metadata": {},
   "source": [
    " **Your task in this section is to edit the `social.prompty` file to:**\n",
    "-  generate content for another social media site like LinkedIn\n",
    "-  include url links in the response. \n",
    "\n",
    "Currently the agent is set to generate twitter content and does not include links in the returned output.\n",
    "<br>Look through the researcher.prompty file if you need inspiration and remember to be as explicit as possible! \n",
    "\n",
    "## 2. Utilizing Prompty tracing for debugging and observabilty\n",
    "\n",
    "When running Applications driven by LLMs, sometimes things don't go as expected! It's important to have a way to debug your LLM workflow so you can see where things are working. \n",
    "\n",
    "Tracing helps you visualize the execution of your prompts and clearly see what inputs are being passed to the LLM. \n",
    "\n",
    "We'll use tracing to also get a better understanding of what's happening in our workflow by calling the `test_create_article` function that we import from the `orchestrator.py` file. We'll pass through the usual instructions for research and products the agents should get, and some context for what type of article should be written. `test_create_article` will then run all the logic necessary to generate an article. We also set local_tracing to true so that tracing is done locally. \n",
    "\n",
    "Once you can see the article has been generated, a `.runs` folder should appear in the `workshop` folder. Select this folder and click the `.tracy` file in it. \n",
    "This shows you all the Python functions that were called in order to generate the article. Explore each section and see what helpful information you can find that you might use in debugging! "
   ]
  },
  {
   "cell_type": "code",
   "execution_count": null,
   "metadata": {},
   "outputs": [],
   "source": [
    "# Add the path to sys.path\n",
    "sys.path.append(os.path.abspath('../../src/api'))\n",
    "\n",
    "from orchestrator import test_create_article\n",
    "from tracing import init_tracing\n",
    "\n",
    "tracer = init_tracing(local_tracing=True)\n",
    "\n",
    "research_context = \"Can you find the latest camping trends and what folks are doing in the winter?\"\n",
    "product_context = \"Can you use a selection of tents and sleeping bags as context?\"\n",
    "assignment_context = '''Write a fun and engaging article that includes the research and product information. \n",
    "The article should be between 800 and 1000 words.\n",
    "Make sure to cite sources in the article as you mention the research not at the end.'''\n",
    "\n",
    "test_create_article(research_context=research_context, product_context=product_context, assignment_context=assignment_context)"
   ]
  },
  {
   "cell_type": "markdown",
   "metadata": {},
   "source": [
    "Tracing is useful for deugging and observability both locally and in production. \n",
    "\n",
    "Let's now move on to the next section, building and running the full Contoso Creative Writer Application!"
   ]
  },
  {
   "cell_type": "markdown",
   "metadata": {},
   "source": [
    "## 3. Building and running Contoso Creative Writer \n",
    "\n",
    "Now that we understand how the application works it's time to build it. \n",
    "\n",
    "To complete these next two learning outcomes you'll need to use the terminal. \n",
    "\n",
    "If it’s not already visible, you can open it by clicking on the hamburger menu at the top left of the page, clicking Terminal and then selecting New Terminal.\n",
    "\n",
    "Once your terminal is open, copy and past the following commands in the terminal and press enter after each one to run it. \n",
    "\n",
    "1. Starting the FastAPI server \n",
    "\n",
    "    Navigate to the src/api folder  with the following command \n",
    "\n",
    "    ```shell\n",
    "    cd ./src/api\n",
    "    ```\n",
    "\n",
    "    Run the FastAPI webserver with the following command \n",
    "\n",
    "    ```shell\n",
    "    fastapi dev main.py\n",
    "    ```\n",
    "\n",
    "    Do not click open browser if prompted. \n",
    "\n",
    "    Next you'll need to change the visibility of the API's 8000 and 5173 ports to public in the `PORTS` tab. You can do this by right clicking on the visibility section of the port, selecting port visibility and setting it to public. The ports tab should look like this:\n",
    "\n",
    "    <img src=\"../../images/ports.png\" alt=\"Screenshot showing setting port-visibility\" width=\"800px\" />\n",
    "\n",
    "\n",
    "2. Running the web app \n",
    "\n",
    "    Once you've completed the above steps. You'll need to open a **new terminal** and navigate to the web folder. you can open a new terminal by clicking on the hamburger menu at the top left of the page, clicking Terminal and then selecting New Terminal. \n",
    "\n",
    "    In the terminal run the following commands \n",
    "\n",
    "    ```shell\n",
    "    cd ./src/web\n",
    "    ```\n",
    "    \n",
    "    First install node packages:\n",
    "\n",
    "    ```shell\n",
    "    npm install\n",
    "    ```\n",
    "\n",
    "    Then run the web app with a local dev web server:\n",
    "    \n",
    "    ```shell\n",
    "    npm run dev\n",
    "    ```\n",
    "\n",
    "    Once you've run the above command you should see an `http://localhost:5173/` link in the terminal. Click this link or click the `open on browser` button that comes up as a Gitub notification in the bottom right corner of the screen. Select the `continue` button and you should now see the app appear on your screen!\n",
    "\n",
    "You can now test out the app by clicking `Example` to fill out the example information and then clicking `Start Work` to get Contoso Creative Writer to generate an article. \n",
    "\n",
    "You can also see which agent steps are being carried out in what order by click on the small bug button at the bottom right of the Application. The application with the generated article should look like this: \n",
    "\n",
    "<img src=\"../../images/agent.png\" alt=\"Files in researcher agent\" width=\"900\" height=\"500\">\n"
   ]
  },
  {
   "cell_type": "markdown",
   "metadata": {},
   "source": [
    "## 4. Setting up automated evaluations and deployment with Github Actions \n",
    "\n",
    "Contoso Creative Writer is set up to run a CI/CD pipeline, which stands for Continuous Integration and Continuous Deployment. This is a series of automated steps that streamline the process of delivering software.\n",
    "\n",
    "In this sample code the CI/CD pipeline includes the following: \n",
    "1. **Build and Deploy:** Automatically building and deploying the latest version of the code to production (This helps us confirm things are working as expected.)\n",
    "2. **Evaulations:** Automatically sending example research, product and assignment instructions to Contoso Creative Writer and running evaulations on the produced article to see how fluent, grounded, relevant and x the final response was given the questions. \n",
    "\n",
    "\n",
    "To set up CI/CD with GitHub actions on your repository, **open a new terminal** and: \n",
    "\n",
    "1. Run the following command:\n",
    "\n",
    "    ```shell\n",
    "    azd pipeline config\n",
    "    ```\n",
    "\n",
    "    - select an environment name like yourname-aitour\n",
    "    - select the recommended subscription by pressing enter\n",
    "    - select `Canada East` as the Azure Location \n",
    "    - When asked to Log in using the Github CLI type in `Y`\n",
    "    - Choose `HTTPS` as the preferred protocol for Git Operations \n",
    "    - Select `Y` to Authenticate with your Github credentials. \n",
    "    - Choose Login with a web browser to authenticate Github CLI and follow the authentication instructions. \n",
    "    - You may be asked if you want to commit and push your local changes. Choose `n`\n",
    "    - You should see two links in your terminal. Select the Link to view your pipeline status. \n",
    "\n",
    "2. You should now be on a page that shows all the workflows. It should look similar to the image below. \n",
    "\n",
    "- Click on the workflow named evaluate (outlined in red in the image).\n",
    "- It may need a few minutes to complete but once complete you should see the evaluated results on the page. \n",
    "\n",
    "You should see a table with some scores for relevance, fluencey, coherence and groundedness. The scores are from 1-5, with 5 being the highest mark. These are used to help us know how well the model is performing. This is helpful as a metric and "
   ]
  },
  {
   "cell_type": "markdown",
   "metadata": {},
   "source": []
  }
 ],
 "metadata": {
  "kernelspec": {
   "display_name": "Python 3",
   "language": "python",
   "name": "python3"
  },
  "language_info": {
   "codemirror_mode": {
    "name": "ipython",
    "version": 3
   },
   "file_extension": ".py",
   "mimetype": "text/x-python",
   "name": "python",
   "nbconvert_exporter": "python",
   "pygments_lexer": "ipython3",
   "version": "3.11.9"
  }
 },
 "nbformat": 4,
 "nbformat_minor": 2
}<|MERGE_RESOLUTION|>--- conflicted
+++ resolved
@@ -162,11 +162,8 @@
     "\n",
     "- **A `functions.json` and `researcher.prompty` file:** We'll use these to keep the researcher agent going so we can get information from the web. \n",
     "\n",
-<<<<<<< HEAD
+    "- A new `social.py` file: This is similar to researcher.py file but adds in the `execute_social_media_writer_prompty` and `run_social_media_agent` functions. \n",
     "- **A new `social.py` file:** This is similar to researcher.py file but adds in an `execute_social_prompty` and `run_social_media_agent` function. \n",
-=======
-    "- A new `social.py` file: This is similar to researcher.py file but adds in the `execute_social_media_writer_prompty` and `run_social_media_agent` functions. \n",
->>>>>>> 433d052f
     "\n",
     "- **A new `social.prompty` file:** This contains the base prompt for the social media agent.\n",
     "\n",
