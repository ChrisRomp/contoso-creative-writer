--- conflicted
+++ resolved
@@ -1,9 +1,6 @@
-<<<<<<< HEAD
+
 from promptflow.core import Flow
 from promptflow.core import Prompty, AzureOpenAIModelConfiguration
-=======
-from promptflow.core import Prompty
->>>>>>> 2b31fefa
 import json
 import os 
 from dotenv import load_dotenv 
@@ -11,23 +8,12 @@
 load_dotenv()
 
 def edit(article, feedback):
-<<<<<<< HEAD
+
     # Load prompty with AzureOpenAIModelConfiguration override
     configuration = AzureOpenAIModelConfiguration(
         azure_deployment=os.getenv("AZURE_DEPLOYMENT_NAME"),
         api_key=os.getenv("AZURE_OPENAI_API_KEY"),
         api_version=os.getenv("AZURE_OPENAI_API_VERSION"),
-        azure_endpoint=os.getenv("AZURE_OPENAI_ENDPOINT")
-=======
-    # get current working director
-
-    f = Prompty.load(source="editor.prompty")
-
-    # execute the flow as function
-    result = f(
-        article= article, feedback= feedback
->>>>>>> 2b31fefa
-    )
 
     override_model = {
         "configuration": configuration,
