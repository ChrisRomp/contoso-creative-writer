--- conflicted
+++ resolved
@@ -1,18 +1,10 @@
 import json
-<<<<<<< HEAD
 from promptflow.tracing import trace, start_trace
-from api.agents.researcher import researcher
-from api.agents.writer import writer
-from api.agents.editor import editor
-from api.agents.designer import designer
-=======
-from promptflow.tracing import trace
 from researcher import researcher
 from writer import writer
 from editor import editor
 from designer import designer
 from product import product
->>>>>>> 76ab7bdc
 from dotenv import load_dotenv
 load_dotenv()
 
